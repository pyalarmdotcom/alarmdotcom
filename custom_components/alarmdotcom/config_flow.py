--- conflicted
+++ resolved
@@ -306,7 +306,6 @@
                         "mode": "box",
                         CONF_UNIT_OF_MEASUREMENT: "seconds",
                     }
-<<<<<<< HEAD
                 ),
                 vol.Required(
                     CONF_WEBSOCKET_RECONNECT_TIMEOUT,
@@ -323,11 +322,6 @@
                 ),
             }
         )
-=======
-                }
-            ),
-        })
->>>>>>> a7c3187a
 
         return self.async_show_form(
             step_id="init",
