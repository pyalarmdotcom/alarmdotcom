"""Base device."""

from __future__ import annotations

import logging
from collections.abc import Mapping, MutableMapping
from typing import Any, Final

from homeassistant.components import persistent_notification
from homeassistant.core import callback
from homeassistant.helpers.dispatcher import async_dispatcher_connect
from homeassistant.helpers.entity import DeviceInfo, EntityCategory, EntityDescription
from homeassistant.helpers.update_coordinator import (
    CoordinatorEntity,
)
from pyalarmdotcomajax.devices import BaseDevice as libBaseDevice
from pyalarmdotcomajax.extensions import ConfigurationOption as libConfigurationOption

from . import const as c
from .const import (
    ATTRIB_BATTERY_CRITICAL,
    ATTRIB_BATTERY_LOW,
    ATTRIB_BATTERY_NORMAL,
    DEVICE_STATIC_ATTRIBUTES,
    DOMAIN,
    EVENT_LISTENER_BASE_DEVICE,
)
from .controller import AlarmIntegrationController

LOGGER = logging.getLogger(__name__)


class BaseDevice(CoordinatorEntity):  # type: ignore
    """Base class for ADC entities."""

    _device_type_name = "Device"
    _attr_has_entity_name = True

    def __init__(
        self,
        controller: AlarmIntegrationController,
        device: libBaseDevice,
    ) -> None:
        """Initialize class."""
        super().__init__(controller.update_coordinator)

        self._adc_id: Final[str] = device.id_

        self._device = device

        self._controller = controller

        self._attr_extra_state_attributes: MutableMapping[str, Any] = {}

        self._attr_device_info = DeviceInfo(
            {
                "manufacturer": "Alarm.com",
                "name": device.name,
                "identifiers": {(DOMAIN, self._adc_id)},
                "via_device": (DOMAIN, self._device.partition_id),
            }
        )

    @property
    def device_type_name(self) -> str:
        """Return human readable device type name."""

        return self._device_type_name

    async def async_added_to_hass(self) -> None:
        """Register callbacks."""

<<<<<<< HEAD
        self._device.register_external_update_callback(self._update_device_data, EVENT_LISTENER_BASE_DEVICE)

        self._update_device_data()

        await super().async_added_to_hass()

    async def async_will_remove_from_hass(self) -> None:
        """Entity being removed from hass."""

        # This will fail for devices that were removed from ADC during this session.
        with contextlib.suppress(ValueError):
            self._device.unregister_external_update_callback(self._update_device_data, EVENT_LISTENER_BASE_DEVICE)
=======
        await super().async_added_to_hass()

        self.async_on_remove(
            async_dispatcher_connect(
                self.hass, await self._controller.get_state_update_signal(self._adc_id), self._update_device_data
            )
        )
>>>>>>> d53d5020

        self._update_device_data()

    @callback
    def _handle_coordinator_update(self) -> None:
        """Update the entity with new cordinator-fetched data."""

        super()._handle_coordinator_update()

        self._update_device_data()

    @callback
    def _update_device_data(self) -> None:
        """Device-type specific update processes to run when new device data is available."""

        self._device = self._controller.api.devices.get(self._adc_id)

        self._legacy_refresh_attributes()

        self.async_write_ha_state()

        LOGGER.info(
            f"Updated {self.device_type_name} {self._friendly_name_internal()} ({self._adc_id}): {self.state}"
        )

    def _legacy_refresh_attributes(self) -> None:
        """Update HA when device is updated. Should be overridden by subclasses."""

    def _show_permission_error(self, action: str = "") -> None:
        """Show Home Assistant notification.

        Alerts user that they lack permission to perform action.
        """

        # TODO: Convert to Home Assistant Repair item.

        error_msg = (
            f"Your Alarm.com user does not have permission to {action} the"
            f" {self.device_type_name.lower()}, {self._device.name} ({self._adc_id})."
            " Please log in to Alarm.com to grant the appropriate permissions to your"
            " account."
        )

        persistent_notification.async_create(
            self.hass,
            error_msg,
            title="Alarm.com Error",
            notification_id="alarmcom_permission_error",
        )

    @property
    def battery_level(self) -> str | None:
        """Determine battery level attribute."""

        if self._device.battery_critical is None and self._device.battery_low is None:
            return None

        if self._device.battery_critical:
            return ATTRIB_BATTERY_CRITICAL

        if self._device.battery_low:
            return ATTRIB_BATTERY_LOW

        return ATTRIB_BATTERY_NORMAL

    @property
    def battery_alert(self) -> bool | None:
        """Determine battery alert attribute."""

        match self.battery_level:
            case c.ATTRIB_BATTERY_NORMAL:
                return False
            case c.ATTRIB_BATTERY_LOW | c.ATTRIB_BATTERY_CRITICAL:
                return True

        return None

    @property
    def malfunction(self) -> bool | None:
        """Determine malfunction attribute."""

        return bool(self._device.malfunction) if self._device.malfunction is not None else None


class HardwareBaseDevice(BaseDevice):
    """Base device for actual hardware: sensors, locks, control panels, etc."""

    def __init__(
        self,
        controller: AlarmIntegrationController,
        device: libBaseDevice,
    ) -> None:
        """Initialize class."""

        LOGGER.info(
            "%s: Initializing [%s: %s (%s)].",
            __name__,
            device.__class__.__name__.lower(),
            device.name,
            device.id_,
        )

        self._attr_unique_id = device.id_

<<<<<<< HEAD
        self._attr_name = None
=======
        self._attr_name = device.name
>>>>>>> d53d5020

        super().__init__(controller, device)

    @property
    def extra_state_attributes(self) -> Mapping[str, Any] | None:
        """Return the client state attributes."""

        raw = self._controller.api.devices.get(self._adc_id).raw_attributes

        return {k: raw[k] for k in DEVICE_STATIC_ATTRIBUTES if k in raw}


class AttributeBaseDevice(BaseDevice):
    """Base device for attributes of real hardware.

    Includes battery level, malfunction, debug, etc.
    """

    def __init__(
        self,
        controller: AlarmIntegrationController,
        device: libBaseDevice,
        description: EntityDescription,
    ) -> None:
        """Initialize class."""

        LOGGER.info(
            "%s: Initializing [%s: %s (%s)] [Attribute: %s].",
            __name__,
            device.__class__.__name__.title(),
            device.name,
            device.id_,
            description.key.title(),
        )

        self.entity_description = description

        self._attr_unique_id = f"{device.id_}_{description.key}"

        super().__init__(controller, device)


class ConfigBaseDevice(BaseDevice):
    """Base device for devices based on configuration options."""

    def __init__(
        self,
        controller: AlarmIntegrationController,
        device: libBaseDevice,
        config_option: libConfigurationOption,
    ) -> None:
        """Initialize class."""

        LOGGER.info(
            "%s: Initializing [%s: %s (%s)] [Config Option: %s].",
            __name__,
            device.__class__.__name__.title(),
            device.name,
            device.id_,
            config_option.name.title(),
        )

        self._attr_unique_id = f"{device.id_}_{config_option.slug.replace('-','_')}"

        super().__init__(controller, device)

        self._attr_entity_category = EntityCategory.CONFIG

        self._attr_name = f"{config_option.name}"

        self._config_option = config_option<|MERGE_RESOLUTION|>--- conflicted
+++ resolved
@@ -70,7 +70,6 @@
     async def async_added_to_hass(self) -> None:
         """Register callbacks."""
 
-<<<<<<< HEAD
         self._device.register_external_update_callback(self._update_device_data, EVENT_LISTENER_BASE_DEVICE)
 
         self._update_device_data()
@@ -83,15 +82,6 @@
         # This will fail for devices that were removed from ADC during this session.
         with contextlib.suppress(ValueError):
             self._device.unregister_external_update_callback(self._update_device_data, EVENT_LISTENER_BASE_DEVICE)
-=======
-        await super().async_added_to_hass()
-
-        self.async_on_remove(
-            async_dispatcher_connect(
-                self.hass, await self._controller.get_state_update_signal(self._adc_id), self._update_device_data
-            )
-        )
->>>>>>> d53d5020
 
         self._update_device_data()
 
@@ -196,11 +186,7 @@
 
         self._attr_unique_id = device.id_
 
-<<<<<<< HEAD
         self._attr_name = None
-=======
-        self._attr_name = device.name
->>>>>>> d53d5020
 
         super().__init__(controller, device)
 
