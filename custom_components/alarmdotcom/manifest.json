{
<<<<<<< HEAD
    "domain": "alarmdotcom",
    "name": "Alarm.com",
    "codeowners": ["@uvjustin", "@elahd"],
    "config_flow": true,
    "dependencies": [],
    "documentation": "https://github.com/pyalarmdotcom/alarmdotcom",
    "integration_type": "hub",
    "iot_class": "cloud_polling",
    "issue_tracker": "https://github.com/pyalarmdotcom/alarmdotcom/issues",
    "requirements": ["beautifulsoup4>=4.10.0", "pyalarmdotcomajax==0.4.14"],
    "version": "2.2.2"
=======
  "domain": "alarmdotcom",
  "name": "Alarm.com",
  "codeowners": ["@uvjustin", "@elahd"],
  "config_flow": true,
  "dependencies": [],
  "documentation": "https://github.com/pyalarmdotcom/alarmdotcom",
  "integration_type": "hub",
  "iot_class": "cloud_polling",
  "issue_tracker": "https://github.com/pyalarmdotcom/alarmdotcom/issues",
  "requirements": ["beautifulsoup4>=4.10.0", "pyalarmdotcomajax==0.4.14"],
  "version": "2.2.2-hotfix.1"
>>>>>>> 50959451
}<|MERGE_RESOLUTION|>--- conflicted
+++ resolved
@@ -1,5 +1,4 @@
 {
-<<<<<<< HEAD
     "domain": "alarmdotcom",
     "name": "Alarm.com",
     "codeowners": ["@uvjustin", "@elahd"],
@@ -10,18 +9,5 @@
     "iot_class": "cloud_polling",
     "issue_tracker": "https://github.com/pyalarmdotcom/alarmdotcom/issues",
     "requirements": ["beautifulsoup4>=4.10.0", "pyalarmdotcomajax==0.4.14"],
-    "version": "2.2.2"
-=======
-  "domain": "alarmdotcom",
-  "name": "Alarm.com",
-  "codeowners": ["@uvjustin", "@elahd"],
-  "config_flow": true,
-  "dependencies": [],
-  "documentation": "https://github.com/pyalarmdotcom/alarmdotcom",
-  "integration_type": "hub",
-  "iot_class": "cloud_polling",
-  "issue_tracker": "https://github.com/pyalarmdotcom/alarmdotcom/issues",
-  "requirements": ["beautifulsoup4>=4.10.0", "pyalarmdotcomajax==0.4.14"],
-  "version": "2.2.2-hotfix.1"
->>>>>>> 50959451
+    "version": "2.2.2-hotfix.1"
 }