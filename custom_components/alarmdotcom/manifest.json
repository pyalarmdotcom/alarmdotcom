{
<<<<<<< HEAD
    "domain": "alarmdotcom",
    "name": "Alarm.com",
    "documentation": "https://www.github.com/uvjustin/alarmdotcom",
    "issue_tracker": "https://www.github.com/uvjustin/alarmdotcom/issues",
    "requirements": [
        "beautifulsoup4==4.10.0", "pyalarmdotcomajax==0.4.3"
    ],
    "dependencies": [],
    "version": "0.2.13",
    "codeowners": [
        "@uvjustin", "@elahd"
    ],
    "iot_class": "cloud_polling",
    "config_flow": true
=======
  "domain": "alarmdotcom",
  "name": "Alarm.com",
  "documentation": "https://www.github.com/uvjustin/alarmdotcom",
  "issue_tracker": "https://www.github.com/uvjustin/alarmdotcom/issues",
  "requirements": ["beautifulsoup4==4.10.0", "pyalarmdotcomajax==0.4.1"],
  "dependencies": [],
  "version": "0.2.12-beta.1",
  "codeowners": ["@uvjustin", "@elahd"],
  "iot_class": "cloud_polling",
  "config_flow": true
>>>>>>> 0f41cdd0
}<|MERGE_RESOLUTION|>--- conflicted
+++ resolved
@@ -1,5 +1,4 @@
 {
-<<<<<<< HEAD
     "domain": "alarmdotcom",
     "name": "Alarm.com",
     "documentation": "https://www.github.com/uvjustin/alarmdotcom",
@@ -8,22 +7,10 @@
         "beautifulsoup4==4.10.0", "pyalarmdotcomajax==0.4.3"
     ],
     "dependencies": [],
-    "version": "0.2.13",
+    "version": "0.2.12",
     "codeowners": [
         "@uvjustin", "@elahd"
     ],
     "iot_class": "cloud_polling",
     "config_flow": true
-=======
-  "domain": "alarmdotcom",
-  "name": "Alarm.com",
-  "documentation": "https://www.github.com/uvjustin/alarmdotcom",
-  "issue_tracker": "https://www.github.com/uvjustin/alarmdotcom/issues",
-  "requirements": ["beautifulsoup4==4.10.0", "pyalarmdotcomajax==0.4.1"],
-  "dependencies": [],
-  "version": "0.2.12-beta.1",
-  "codeowners": ["@uvjustin", "@elahd"],
-  "iot_class": "cloud_polling",
-  "config_flow": true
->>>>>>> 0f41cdd0
 }