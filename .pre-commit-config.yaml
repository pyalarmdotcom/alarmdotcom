--- conflicted
+++ resolved
@@ -1,10 +1,3 @@
-<<<<<<< HEAD
-# File Version: 2023.3.6
-
-# https://pypi.org/project/python-typing-update/ doesn't work with python 3.10. Some of the below items seek to re-implement the typing-update flow.
-
-=======
->>>>>>> 0c9e0e4a
 default_language_version:
   python: python3.10
 
@@ -44,15 +37,4 @@
     rev: v0.22.4
     hooks:
       - id: toml-sort
-<<<<<<< HEAD
-        args: []
-# - repo: local
-#   hooks:
-#     - id: hassfest
-#       name: hassfest
-#       entry: act workflow_dispatch -l
-#       pass_filenames: false
-#       language: script
-=======
-        args: []
->>>>>>> 0c9e0e4a
+        args: []