default_language_version:
    python: python3.10

repos:
<<<<<<< HEAD
    - repo: https://github.com/charliermarsh/ruff-pre-commit
      rev: v0.0.265
      hooks:
          - id: ruff
            args: [--fix, --exit-non-zero-on-fix]
    - repo: https://github.com/psf/black
      rev: 23.3.0
      hooks:
          - id: black
            args:
                - --safe
                - --quiet
    - repo: https://github.com/codespell-project/codespell
      rev: v2.2.4
      hooks:
          - id: codespell
            args:
                - --ignore-words-list=hass,alot,datas,dof,dur,farenheit,hist,iff,ines,ist,lightsensor,mut,nd,pres,referer,ser,serie,te,technik,ue,uint,visability,wan,wanna,withing,windo
                - --skip="./.*,*.csv,*.json",*.html
                - --quiet-level=2
            exclude_types: [csv, json]
    - repo: https://github.com/pre-commit/mirrors-prettier
      rev: v3.0.0-alpha.9-for-vscode
      hooks:
          - id: prettier
    - repo: https://github.com/pre-commit/mirrors-mypy
      rev: v1.2.0
      hooks:
          - id: mypy
            additional_dependencies: [types-all]
    # - repo: https://github.com/adrienverge/yamllint.git
    #   rev: v1.31.0
    #   hooks:
    #       - id: yamllint
    #         exclude: (.vscode|.devcontainer|.github)
    - repo: https://github.com/pappasam/toml-sort
      rev: v0.23.1
      hooks:
          - id: toml-sort
            args: []
=======
  - repo: https://github.com/charliermarsh/ruff-pre-commit
    rev: v0.0.267
    hooks:
      - id: ruff
        args: [--fix, --exit-non-zero-on-fix]
  - repo: https://github.com/psf/black
    rev: 23.3.0
    hooks:
      - id: black
        args:
          - --safe
          - --quiet
        files: ^((custom_components)/.+)?[^/]+\.py$
  - repo: https://github.com/codespell-project/codespell
    rev: v2.2.4
    hooks:
      - id: codespell
        args:
          - --ignore-words-list=hass,alot,datas,dof,dur,farenheit,hist,iff,ines,ist,lightsensor,mut,nd,pres,referer,ser,serie,te,technik,ue,uint,visability,wan,wanna,withing,windo
          - --skip="./.*,*.csv,*.json",*.html
          - --quiet-level=2
        exclude_types: [csv, json]
  - repo: https://github.com/pre-commit/mirrors-prettier
    rev: v3.0.0-alpha.9-for-vscode
    hooks:
      - id: prettier
  - repo: https://github.com/pre-commit/mirrors-mypy
    rev: v1.3.0
    hooks:
      - id: mypy
        additional_dependencies: [types-all]
  - repo: https://github.com/pappasam/toml-sort
    rev: v0.23.1
    hooks:
      - id: toml-sort
        args: []
>>>>>>> b0e554ea
<|MERGE_RESOLUTION|>--- conflicted
+++ resolved
@@ -2,9 +2,8 @@
     python: python3.10
 
 repos:
-<<<<<<< HEAD
     - repo: https://github.com/charliermarsh/ruff-pre-commit
-      rev: v0.0.265
+      rev: v0.0.267
       hooks:
           - id: ruff
             args: [--fix, --exit-non-zero-on-fix]
@@ -43,41 +42,4 @@
       hooks:
           - id: toml-sort
             args: []
-=======
-  - repo: https://github.com/charliermarsh/ruff-pre-commit
-    rev: v0.0.267
-    hooks:
-      - id: ruff
-        args: [--fix, --exit-non-zero-on-fix]
-  - repo: https://github.com/psf/black
-    rev: 23.3.0
-    hooks:
-      - id: black
-        args:
-          - --safe
-          - --quiet
-        files: ^((custom_components)/.+)?[^/]+\.py$
-  - repo: https://github.com/codespell-project/codespell
-    rev: v2.2.4
-    hooks:
-      - id: codespell
-        args:
-          - --ignore-words-list=hass,alot,datas,dof,dur,farenheit,hist,iff,ines,ist,lightsensor,mut,nd,pres,referer,ser,serie,te,technik,ue,uint,visability,wan,wanna,withing,windo
-          - --skip="./.*,*.csv,*.json",*.html
-          - --quiet-level=2
-        exclude_types: [csv, json]
-  - repo: https://github.com/pre-commit/mirrors-prettier
-    rev: v3.0.0-alpha.9-for-vscode
-    hooks:
-      - id: prettier
-  - repo: https://github.com/pre-commit/mirrors-mypy
-    rev: v1.3.0
-    hooks:
-      - id: mypy
-        additional_dependencies: [types-all]
-  - repo: https://github.com/pappasam/toml-sort
-    rev: v0.23.1
-    hooks:
-      - id: toml-sort
-        args: []
->>>>>>> b0e554ea
+            